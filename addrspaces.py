from typing import DefaultDict
import numpy as np
from elftools.elf.elffile import ELFFile
from elftools.elf.segments import NoteSegment
import json
import os
import subprocess
from string import ascii_uppercase, ascii_lowercase, digits
import random
from collections import defaultdict, Counter
from struct import iter_unpack
from bitarray import bitarray
from tqdm import tqdm
from bisect import bisect
from mmap import mmap, PROT_READ
import logging
import ipaddress
from scapy.all import IP, TCP, UDP, ICMP, Ether
import binascii

class IMSimple:
    """Fast search in intervals (begin) (end)"""
    def __init__(self, keys, values):
        self.keys = keys
        self.values = values

    def __getitem__(self, x):
        idx = bisect(self.keys, x) - 1
        begin = self.keys[idx]
        if begin <= x < self.values[idx]:
            return x - begin
        else:
            return -1

    def contains(self, x, size):
        idx = bisect(self.keys, x) - 1
        begin = self.keys[idx]
        end = self.values[idx]
        if not(begin <= x < end) or x + size >= end:
            return -1
        else:
            return x - begin

    def get_values(self):
        return zip(self.keys, self.values)

    def get_extremes(self):
        return self.keys[0], self.values[-1]

class IMData:
    """Fast search in intervals (begin), (end, associated data)"""
    def __init__(self, keys, values):
        self.keys = keys
        self.values = values

    def __getitem__(self, x):
        idx = bisect(self.keys, x) - 1
        begin = self.keys[idx]
        end, data = self.values[idx]
        if begin <= x < end:
            return data
        else:
            return -1

    def contains(self, x, size):
        idx = bisect(self.keys, x) - 1
        begin = self.keys[idx]
        end, data = self.values[idx]
        if not(begin <= x < end) or x + size >= end:
            return -1
        else:
            return data

    def get_values(self):
        return zip(self.keys, self.values)

    def get_extremes(self):
        return self.keys[0], self.values[-1][0]

class IMOffsets:
    """Fast search in intervals (begin), (end, associated offset)"""
    def __init__(self, keys, values):
        self.keys = keys
        self.values = values

    def __getitem__(self, x):
        idx = bisect(self.keys, x) - 1
        begin = self.keys[idx]
        end, data = self.values[idx]
        if begin <= x < end:
            return x - begin + data
        else:
            return -1

    def contains(self, x, size):
        """Return the maximum size and the list of intervals"""
        idx = bisect(self.keys, x) - 1
        begin = self.keys[idx]
        end, data = self.values[idx]
        if not(begin <= x < end):
            return 0, []

        intervals = [(x, min(end - x, size), x - begin + data)]
        if end - x >= size:
            return size, intervals

        # The address space requested is bigger than a single interval
        start = end
        remaining = size - (end - x)
        idx += 1
        print(start, remaining, idx)
        while idx < len(self.values):
            begin = self.keys[idx]
            end, data = self.values[idx]
            
            # Virtual addresses must be contigous
            if begin != start:
                return size - remaining, intervals
            
            interval_size = min(end - begin, remaining)
            intervals.append((start, interval_size, data))
            remaining -= interval_size
            if not remaining:
                return size, intervals
            start += interval_size
            idx += 1

    def get_values(self):
        return zip(self.keys, self.values)

    def get_extremes(self):
        return self.keys[0], self.values[-1][0]


class IMOverlapping: 
    """Fast search in overlapping intervals (begin), (end, [associated
    offsets])"""

    def __init__(self, intervals):
        limit2changes = defaultdict(lambda: ([], []))
        for idx, (l, r, v) in enumerate(intervals):
            assert l < r
            limit2changes[l][0].append(v)
            limit2changes[r][1].append(v)
        self.limits, changes = zip(*sorted(limit2changes.items()))
        
        self.results = [[]]        
        s = set()
        offsets = {}
        res = []
        for idx, (arrivals, departures) in enumerate(changes):
            
            s.difference_update(departures)
            for i in departures:
                offsets.pop(i)
            
            for i in s:
                offsets[i] += (self.limits[idx] - self.limits[idx - 1]) 
            
            s.update(arrivals)
            for i in arrivals:
                offsets[i] = 0
            
            res.clear()
            for k,v in offsets.items():
                res.extend([i + v for i in k])
            self.results.append(res.copy())
        
    def __getitem__(self, x):
        idx = bisect(self.limits, x)
        k = x - self.limits[idx - 1]
        return [k + p for p in self.results[idx]]

    def get_values(self):
        return zip(self.limits, self.results)


class ELFDump:
    def __init__(self, elf_filename):
        self.filename = elf_filename
        self.machine_data = {}
        self.p2o = None   # Physical to RAM (ELF offset)
        self.o2p = None   # RAM (ELF offset) to Physical
        self.p2mmd = None # Physical to Memory Mapped Devices (ELF offset)
        self.elf_buf = np.zeros(0, dtype=np.byte)
        self.elf_filename = elf_filename
        
        with open(self.elf_filename, "rb") as elf_fd:

            # Load the ELF in memory
            self.elf_buf = np.fromfile(elf_fd, dtype=np.byte)
            elf_fd.seek(0)

            # Parse the ELF file
            self.__read_elf_file(elf_fd)

    def __read_elf_file(self, elf_fd):
        """Parse the dump in ELF format"""
        o2p_list = []
        p2o_list = []
        p2mmd_list = []
        elf_file = ELFFile(elf_fd)

        for segm in elf_file.iter_segments():

            # NOTES
            if isinstance(segm, NoteSegment):
                for note in segm.iter_notes():

                    # Ignore NOTE genrated by other softwares
                    if note["n_name"] != "FOSSIL":
                        continue

                    # At moment only one type of note
                    if note["n_type"] != 0xdeadc0de:
                        continue

                    # Suppose only one deadcode note
<<<<<<< HEAD
                    self.machine_data = json.loads(note["n_desc"][:-2]) #fix: removes trailing \x00
=======
                    self.machine_data = json.loads(note["n_desc"].strip(b'\x00')) #fix: removes trailing \x00
>>>>>>> e47e2bbc
                    self.machine_data["Endianness"] = "little" if elf_file.header["e_ident"].EI_DATA == "ELFDATA2LSB" else "big"
                    self.machine_data["Architecture"] = "_".join(elf_file.header["e_machine"].split("_")[1:])
            else:
                # Fill arrays needed to translate physical addresses to file offsets
                r_start = segm["p_vaddr"]
                r_end = r_start + segm["p_memsz"]

                if segm["p_filesz"]:
                    p_offset = segm["p_offset"]
                    p2o_list.append((r_start, (r_end, p_offset)))
                    o2p_list.append((p_offset, (p_offset + (r_end - r_start), r_start)))
                else:
                    # device_name = "" # UNUSED
                    for device in self.machine_data["MemoryMappedDevices"]: # Possible because NOTES always the first segment
                        if device[0] == r_start:
                            # device_name = device[1] # UNUSED
                            break
                    p2mmd_list.append((r_start, r_end))
        
        # Debug
        # self.p2o_list = p2o_list
        # self.o2p_list = o2p_list
        # self.p2mmd_list = p2mmd_list

        # Compact intervals
        p2o_list = self._compact_intervals(p2o_list)
        o2p_list = self._compact_intervals(o2p_list)
        #p2mmd_list = self._compact_intervals_simple(p2mmd_list)

        self.p2o = IMOffsets(*list(zip(*sorted(p2o_list))))
        self.o2p = IMOffsets(*list(zip(*sorted(o2p_list))))
        #self.p2mmd = IMSimple(*list(zip(*sorted(p2mmd_list))))
    
    def _compact_intervals_simple(self, intervals):
        """Compact intervals if pointer values are contiguos"""
        fused_intervals = []
        prev_begin = prev_end = -1
        begin,end = 0,0
        for interval in intervals:
            begin, end = interval            
            if prev_end == begin:
                prev_end = end
            else:
                fused_intervals.append((prev_begin, prev_end))
                prev_begin = begin
                prev_end = end
        
        if prev_begin != begin:
            fused_intervals.append((prev_begin, prev_end))
        else:
            fused_intervals.append((begin, end))

        return fused_intervals[1:]

    def _compact_intervals(self, intervals):
        """Compact intervals if pointer and pointed values are contigous"""
        fused_intervals = []
        prev_begin = prev_end = prev_phy = -1
        for interval in intervals:
            begin, (end, phy) = interval            
            if prev_end == begin and prev_phy + (prev_end - prev_begin) == phy:
                prev_end = end
            else:
                fused_intervals.append((prev_begin, (prev_end, prev_phy)))
                prev_begin = begin
                prev_end = end
                prev_phy = phy
        
        if prev_begin != begin:
            fused_intervals.append((prev_begin, (prev_end, prev_phy)))
        else:
            fused_intervals.append((begin, (end, phy)))

        return fused_intervals[1:]
    
    def in_ram(self, paddr, size=1):
        """Return True if the interval is completely in RAM"""
        return self.p2o.contains(paddr, size)[0] == size

    def in_mmd(self, paddr, size=1):
        """Return True if the interval is completely in Memory mapped devices space"""
        return True if self.p2mmd.contains(paddr, size) != -1 else False

    def get_data(self, paddr, size):
        """Return the data at physical address (interval)"""
        size_available, intervals = self.p2o.contains(paddr, size)
        if size_available != size:
            return bytes()
        
        ret = bytearray()
        for interval in intervals:
            _, interval_size, offset = interval
            ret.extend(self.elf_buf[offset:offset+interval_size].tobytes())

        return ret
    
    def get_data_raw(self, offset, size=1):
        """Return the data at the offset in the ELF (interval)"""
        return self.elf_buf[offset:offset+size].tobytes()

    def get_machine_data(self):
        """Return a dict containing machine configuration"""
        return self.machine_data

    def get_ram_regions(self):
        """Return all the RAM regions of the machine and the associated offset"""
        return self.p2o.get_values()

    def get_mmd_regions(self):
        """Return all the Memory mapped devices intervals of the machine and the associated offset"""
        return self.p2mmd.get_values()

    def retrieve_strings_offsets(self, min_len=3):
        # Generate random separator
        separator = ''.join(random.choice(ascii_lowercase + ascii_uppercase + digits) for _ in range(10))

        # Use the external program `strings` which is order of magnitude more
        # fast (collect also UTF-16)!
        elf_path = os.path.realpath(self.elf_filename)
        strings_proc = subprocess.Popen(["strings", "-a", "-n", f"{min_len}", "-t", "x", "-w", "-s", separator, f"{elf_path}"], stdout=subprocess.PIPE, stderr=subprocess.PIPE, universal_newlines=True)
        strings_out, strings_stderr = strings_proc.communicate()
        if strings_proc.returncode:
            print(strings_stderr)
            raise OSError

        strings_proc = subprocess.Popen(["strings", "-a", "-e", "l" if self.machine_data["Endianness"] == "little" else "b", "-n", f"{min_len}", "-t", "x", "-w", "-s", separator, f"{elf_path}"], stdout=subprocess.PIPE, stderr=subprocess.PIPE, universal_newlines=True)
        strings_out_utf16, strings_stderr = strings_proc.communicate()
        if strings_proc.returncode:
            print(strings_stderr)
            raise OSError

        strings_out = strings_out + " " + strings_out_utf16

        # Translate file offset in physical addresses (ignoring ELF internal strings)
        strings_offsets = []
        for string in strings_out.split(separator):

            try:
                p_offset, value = string.lstrip().split(maxsplit=1)
                p_offset = int(p_offset, 16)
            except: # Ignore not valid lines
                continue

            # Allow only NULL-terminated strings
            try:
                if self.elf_buf[p_offset + len(value)] != 0:
                    continue
            except: # End of File
                pass

            if self.o2p[p_offset] == -1:
                continue

            strings_offsets.append((value, p_offset))

        return strings_offsets

def get_virtspace(phy, ignored_pages):
    """Return a virtspace from a physical one"""
    architecture = phy.get_machine_data()["Architecture"].lower()
    if "aarch64" in architecture:
        return AArch64Translator.factory(phy, ignored_pages)
    elif "arm" in architecture:
        return ARMTranslator.factory(phy, ignored_pages)
    elif "riscv" in architecture:
        return RISCVTranslator.factory(phy, ignored_pages)
    elif "x86" in architecture or "386" in architecture:
        return IntelTranslator.factory(phy, ignored_pages)
    else:
        raise Exception("Unknown architecture")

class AddressTranslator:
    def __init__(self, dtb, phy):
        self.dtb = dtb
        self.phy = phy

        # Set machine specifics
        if self.wordsize == 4:
            self.word_type = np.uint32
            if self.phy.machine_data["Endianness"] == "big":
                self.word_fmt = np.dtype(">u4")
            else:
                self.word_fmt = np.dtype("<u4")
        else:
            self.word_type = np.uint64
            if self.phy.machine_data["Endianness"] == "big":
                self.word_fmt = np.dtype(">u8")
            else:
                self.word_fmt = np.dtype("<u8")
        # since the dump has only virtual addresses
        self.v2o = None
        self.o2v = None
        self.pmasks = None
        #self.minimum_page = 0

    def _read_entry(self, idx, entry, lvl):
        """Decode radix tree entry"""
        raise NotImplementedError

    def _reconstruct_permissions(self, pmask):
        """Reconstruct permission masks from radix tree entry"""
        raise NotImplementedError

    def _finalize_virt_addr(self, virt_addr, permissions):
        """Apply architecture specific virtual address modifications"""
        raise NotImplementedError
    
    def get_data_virt(self, vaddr, size=1):
        """Return data starting from a virtual address"""
        size_available, intervals = self.v2o.contains(vaddr, size)
        if size_available != size:
            return bytes()
        
        ret = bytearray()
        for interval in intervals:
            _, interval_size, offset = interval
            ret.extend(self.elf_buf[offset:offset+interval_size].tobytes())

        return ret
        
    def get_data_phy(self, paddr, size):
        """Return data starting from a physical address"""
        return self.phy.get_data(paddr, size)
    
    def get_data_raw(self, offset, size):
        """Return data starting from an ELF offset"""
        return self.phy.get_data_raw(offset, size)

    def _explore_radixtree(self, table_addr, mapping, reverse_mapping, lvl=0, prefix=0, upmask=list(), stats=None):
        """Explore the radix tree returning virtual <-> physical mappings"""
        i = "\t" * lvl
        logging.debug(f"{i}{hex(table_addr)} {lvl}/{self.total_levels - 1}")
        table = self.phy.get_data(table_addr, self.table_sizes[lvl])

        if not table:
            print(f"Table {hex(table_addr)} size:{self.table_sizes[lvl]} at level {lvl} not in RAM")
            return

        # Ignore physical pages used as placeholders
        if table_addr in self.ignored_pages and lvl == self.total_levels - 1:
            logging.debug(f"Ignoring {hex(table_addr)}")
            return

        for index, entry in enumerate(iter_unpack(self.unpack_fmt, table)):
            is_valid, pmask, phy_addr, page_size = self._read_entry(index, entry[0], lvl)

            if not is_valid:
                continue

            # Statistics
            stats[phy_addr] += 1

            virt_addr = prefix | (index << self.shifts[lvl])
            pmask = upmask + pmask

            if (lvl == self.total_levels - 1) or page_size: # Last radix level or Leaf
                # Ignore pages not in RAM (some OSs map more RAM than available) and not memory mapped devices
                in_ram = self.phy.in_ram(phy_addr, page_size)
                in_mmd = self.phy.in_mmd(phy_addr, page_size)
                if not in_ram and not in_mmd:
                    continue

                permissions = self._reconstruct_permissions(pmask)

                virt_addr = self._finalize_virt_addr(virt_addr, permissions)
                mapping[permissions].append((virt_addr, page_size, phy_addr, in_mmd))

                # Add only RAM address to the reverse translation P2V
                if in_ram and not in_mmd:
                    if permissions not in reverse_mapping:
                        reverse_mapping[permissions] = defaultdict(list)
                    reverse_mapping[permissions][(phy_addr, page_size)].append(virt_addr)
            else:
                # Lower level entry
                self._explore_radixtree(phy_addr, mapping, reverse_mapping, lvl=lvl+1, prefix=virt_addr, upmask=pmask, stats=stats)

    def _compact_intervals_virt_offset(self, intervals):
        """Compact intervals if virtual addresses and offsets values are
        contigous (virt -> offset)"""
        fused_intervals = []
        prev_begin = prev_end = prev_offset = -1
        for interval in intervals:
            begin, end, phy, _ = interval

            offset = self.phy.p2o[phy]
            if offset == -1:
                continue

            if prev_end == begin and prev_offset + (prev_end - prev_begin) == offset:
                prev_end = end
            else:
                fused_intervals.append((prev_begin, (prev_end, prev_offset)))
                prev_begin = begin
                prev_end = end
                prev_offset = offset
        
        if prev_begin != begin:
            fused_intervals.append((prev_begin, (prev_end, prev_offset)))
        else:
            offset = self.phy.p2o[phy]
            if offset == -1:
                print(f"ERROR!! {phy}")
            else:
                fused_intervals.append((begin, (end, offset)))
        return fused_intervals[1:]

    def _compact_intervals_permissions(self, intervals):
        """Compact intervals if virtual addresses are contigous and permissions are equals"""
        fused_intervals = []
        prev_begin = prev_end = -1
        prev_pmask = (0, 0)
        for interval in intervals:
            begin, end, _, pmask = interval            
            if prev_end == begin and prev_pmask == pmask:
                prev_end = end
            else:
                fused_intervals.append((prev_begin, (prev_end, prev_pmask)))
                prev_begin = begin
                prev_end = end
                prev_pmask = pmask
        
        if prev_begin != begin:
            fused_intervals.append((prev_begin, (prev_end, prev_pmask)))
        else:
            fused_intervals.append((begin, (end, pmask)))

        return fused_intervals[1:]

    def _reconstruct_mappings(self, table_addr, upmask):
        # Explore the radix tree
        mapping = defaultdict(list)
        reverse_mapping = {}
        stats = DefaultDict(int)
        # self._explore_radixtree(table_addr, mapping, reverse_mapping, upmask=upmask, stats=stats)

        # # Print statistics
        # stats = Counter(stats)
        # # for k,v in stats.most_common(10):
        # #     print(hex(k), v)

        # # Needed for ELF virtual mapping reconstruction
        # self.reverse_mapping = reverse_mapping
        # self.mapping = mapping

        # # Collect all intervals (start, end+1, phy_page, pmask)
        # intervals = []
        # for pmask, mapping_p in mapping.items():
        #     if pmask[0] == 0: # or (pmask[0] != 0 and pmask[1] != 0): # Ignore user accessible pages
        #         continue
        #     intervals.extend([(x[0], x[0]+x[1], x[2], pmask) for x in mapping_p if not x[3]]) # Ignore MMD
        # intervals.sort()

        # # Fuse intervals in order to reduce the number of elements to speed up
        # fused_intervals_v2o = self._compact_intervals_virt_offset(intervals)
        # fused_intervals_permissions = self._compact_intervals_permissions(intervals)
        
        # # Offset to virtual is impossible to compact in a easy way due to the
        # # multiple-to-one mapping. We order the array and use bisection to find
        # # the possible results and a partial 
        # intervals_o2v = []
        # for pmasks, d in reverse_mapping.items():
        #     if pmasks[0] == 0: # or (pmask[0] != 0 and pmask[1] != 0): # Ignore user accessible pages
        #         continue
        #     for k, v in d.items():
        #         # We have to translate phy -> offset
        #         offset = self.phy.p2o[k[0]]
        #         if offset == -1: # Ignore unresolvable pages
        #             continue
        #         intervals_o2v.append((offset, k[1]+offset, tuple(v)))
        # intervals_o2v.sort()

        # Fill resolution objects
        self.v2o = self.phy.p2o
        self.o2v = self.phy.o2p
        #self.pmasks = IMData(*list(zip(*fused_intervals_permissions)))

    def create_bitmap(self):
        """Create a bitmap starting from the ELF file containing 0 if the byte
        is 0, 1 otherwise"""
        print("Creating bitmap...")
        self.mem_btm = bitarray()
        self.mem_btm.pack(self.phy.elf_buf.tobytes())

    def _find_pointers_align(self, align, null_pages):
        """For a fixed align retrieve all valid pointers in dump"""

        # Workaround for alignment
        aligned_len = self.phy.elf_buf.shape[0] - (self.phy.elf_buf.shape[0] % self.wordsize)
    
        if align == 0:
            end = aligned_len
        else:
            end = aligned_len - (self.wordsize - align)

        # Find all destination addresses which could be valid kernel addresses ignoring too
        # little or too big ones (src -> dst)
        word_array = self.phy.elf_buf[align:end].view(self.word_fmt)
        min_virt, max_virt = self.v2o.get_extremes()
        logging.debug(f"Min virtual address: {hex(min_virt)}, Max virtual address: {hex(max_virt)}") 
        dsts_idx = np.where((word_array >= min_virt) & (word_array <= max_virt))[0]
        dsts = word_array[dsts_idx]
        srcs_offsets = (dsts_idx * self.wordsize) + align # This array contains the offset on the file of the dst candidates (the src of the pointer!)
        ptrs = {}

        for idx, dst in enumerate(tqdm(dsts)):
            # Validate dsts
            dst = int(dst) # All this conversion is due to a numpy "feature" https://github.com/numpy/numpy/issues/5745
            if (dsto := self.v2o[dst]) == -1:
                continue

            # # Heuristic: ignore pointers which point in pages full of zeroes (FP?)
            # if ((dsto >> self.shifts[-1]) << self.shifts[-1]) in null_pages:
            #     continue

            # Validate srcs
            if len(srcs_list := self.o2v[int(srcs_offsets[idx])]) > 0:
                for src in srcs_list:
                    ptrs[src] = dst
        
        return ptrs

    def _find_ip_packets(self, align, ip_addrs):
        """For a fixed align retrieve all IP packet/IP addresses pointers in dump"""

        # Workaround for alignment
        aligned_len = self.phy.elf_buf.shape[0] - (self.phy.elf_buf.shape[0] % 4)
    
        if align == 0:
            end = aligned_len
        else:
            end = aligned_len - (4 - align)

        # Find all possible locations contains a valid IP address/packets
        ip_addrs = [int(ipaddress.IPv4Address(ip)) for ip in ip_addrs]

        # Addresses
        ptrs = []
        fmt = ">u4" if self.phy.machine_data["Endianness"] == "big" else "<u4"
        word_array = self.phy.elf_buf[align:end].view(np.dtype(fmt))
        offsets = (np.argwhere(np.isin(word_array, ip_addrs)).ravel() * 4) + align

        for idx, offset in enumerate(tqdm(offsets)):
            offset = int(offset) # All this conversion is due to a numpy "feature" https://github.com/numpy/numpy/issues/5745
            if ptr := self.o2v[offset]:
                ptrs.append(ptr[0])

        # Packets
        pkts = []
        word_array = self.phy.elf_buf[align:end].view(np.dtype(">u4"))
        offsets = (np.argwhere(np.isin(word_array, ip_addrs)).ravel() * 4) + align # This array contains the offset on the file of the candidates
        
        for idx, offset in enumerate(tqdm(offsets)):
            # Validate dsts
            offset = int(offset)
            if not (ptr := self.o2v[offset-16]):
                continue
                        
            # Evaluate if it is a valid packet or not
            try:
                pkt_buff = self.phy.elf_buf[offset-16:offset+65519].tobytes()
            except Exception as e:
                continue

            # Validate if it is a valid IP packet (src or dest)
            src_pkt = IP(pkt_buff)
            if self._validate_ip_packet(src_pkt):
                src_pkt.remove_payload()
                src_pkt.show2()
                pkts.append(ptr[0])

            dst_pkt = IP(pkt_buff[4:])
            if self._validate_ip_packet(dst_pkt):
                dst_pkt.remove_payload()
                dst_pkt.show2()
                pkts.append(ptr[0])

        return (ptrs, pkts)

    def _find_ethernet_frames(self, align, mac_addrs):
        """For a fixed align retrieve all Ethernet frames/MAC addresses pointers in dump"""

        # Workaround for alignment
        aligned_len = self.phy.elf_buf.shape[0] - (self.phy.elf_buf.shape[0] % 6)
    
        if align == 0:
            end = aligned_len
        else:
            end = aligned_len - (6 - align)

        # Find all possible locations contains a valid IP address/packets
        mac_addrs = [binascii.unhexlify(mac_addr.encode().replace(b':', b'')) for mac_addr in mac_addrs]

        # Addresses
        ptrs = []
        fmt = ">B6" if self.phy.machine_data["Endianness"] == "big" else "<B6"
        word_array = self.phy.elf_buf[align:end].view(np.dtype(fmt))
        offsets = (np.argwhere(np.isin(word_array, mac_addrs)).ravel() * 6) + align

        for offset in enumerate(tqdm(offsets)):
            offset = int(offset) # All this conversion is due to a numpy "feature" https://github.com/numpy/numpy/issues/5745
            if ptr := self.o2v[offset]:
                ptrs.append(ptr[0])

        # Packets
        pkts = []
        word_array = self.phy.elf_buf[align:end].view(np.dtype(">B6"))
        offsets = (np.argwhere(np.isin(word_array, mac_addrs)).ravel() * 6) + align # This array contains the offset on the file of the candidates
        
        for idx, offset in enumerate(tqdm(offsets)):
            # Validate dsts
            offset = int(offset)
            if not (ptr := self.o2v[offset]):
                continue

            try:
                pkt_buff = self.phy.elf_buf[offset-14:offset+1524].tobytes()
            except Exception as e:
                continue

            # Validate if it is a valid Ether packet (src or dest)
            src_pkt = Ether(pkt_buff)
            if self._validate_ethernet_frame(src_pkt):
                # src_pkt.remove_payload()
                # src_pkt.show2()
                pkts.append(ptr[0])

            dst_pkt = Ether(pkt_buff[6:])
            if self._validate_ethernet_frame(dst_pkt):
                # dst_pkt.remove_payload()
                # dst_pkt.show2()
                pkts.append(ptr[0])

        return (ptrs, pkts)

    def _validate_ip_packet(self, pkt):
        if pkt.version != 4 or \
           pkt.ihl * 4 > pkt.len or \
           pkt.proto not in [1, 6, 17] or \
           pkt.options:
           return False

        # TODO: implement checksum check

        return True

    def _validate_ethernet_frame(self, eth_frame):
        return eth_frame.type == 0x0800

    def _find_null_pages(self):
        null_pages = []
        page_size =  1 << self.shifts[-1]
        elf_len =  len(self.phy.elf_buf)
        print("Find null pages...")
        for idx in tqdm(range(0, elf_len, page_size)):
            if not any(self.phy.elf_buf[idx:min(elf_len, idx+page_size)]):
                null_pages.append(idx)
        print(f"Found {len(null_pages)} null pages")
        return set(null_pages)

    def retrieve_pointers(self):
        print("Retrieve pointers...")
        dmap = {}                # virt1 -> virt2        location virt1 point to virt2 one-to-one
        rmap = defaultdict(list) # virt2 -> [virt1, ...] location at virt2 is pointed by [virt1, ...] one-to-many

        # Monothread not super optimized but it's fast :D (thanks Matteo)
        ptrs = {}

        null_pages = {}

        for align in range(self.wordsize):
            print(f"Look for pointers with alignement {align}...")
            p = self._find_pointers_align(align, null_pages)
            print(f"Found {len(p)} new pointers")
            ptrs.update(p)
        # Reconstruct dict
        dmap.update(ptrs)
        for src, dst in ptrs.items():
            rmap[dst].append(src)

        self.ptrs = dmap
        self.rptrs = rmap

    def retrieve_network_packets(self, ip_addrs, mac_addrs):
        print("Retrieve IP/Ethernet packets...")
        packets = {}
        pkts = []
        ptrs = []
        

        for align in range(4):
            nptrs, npkts = self._find_ip_packets(align, ip_addrs)
            ptrs.extend(nptrs)
            pkts.extend(npkts)

        packets["ip"] = (list(set(ptrs)), list(set(pkts)))

        # for align in range(6):
        #     packets["ethernet"] = self._find_ethernet_frames(align, mac_addrs)        
        
        self.packets = packets

    def retrieve_strings(self, min_len=3, max_symbols_threshold=0.3):
        # Get strings with physical addresses [(string, paddr), ...]
        print("Retrieving strings...")
        strings = {}
        strings_offsets = self.phy.retrieve_strings_offsets(min_len)
        # rw_strings = []

        for string in strings_offsets:
            value, offset = string

            # Ignore strings which are not part of the memory dump (eg, ELF dump constants etc.)
            vaddrs = self.o2v[offset]
            if not vaddrs:
                continue
            
            for vaddr in vaddrs:
                # HEURISTICS if there are more than max_symbol_threshold
                # symbols ignore it
                if sum(not c.isalnum() for c in value)/len(value) >= max_symbols_threshold:
                    continue
                strings[vaddr] = value

                # in_rw = bool(self.pmasks[vaddr][0] & 0x2)
                # if in_rw:
                #     rw_strings.append(vaddr)

                # Add substrings referenced by pointers
                for i in range(1, len(value)):
                    substr_vaddr = i + vaddr
                    if substr_vaddr in self.rptrs:
                        # HEURISTICS if there are more than max_symbol_threshold
                        # symbols percentage ignore it
                        if sum(not c.isalnum() for c in value[i:])/len(value[i:]) >= max_symbols_threshold:
                            continue
                        strings[substr_vaddr] = value[i:]
                        # if in_rw:
                        #     rw_strings.append(substr_vaddr)

        self.strs = strings
        # self.rw_strings = set(rw_strings)

    def export_virtual_memory_elf(self, elf_filename, kernel=True, only_executable=False, ignore_empties=True):
        """Create an ELF file containg the virtual address space of the kernel/process"""
        print("Convert dump to virtual addresses ELF...")
        with open(elf_filename, "wb") as elf_fd:
            # Create the ELF header and write it on the file
            machine_data = self.phy.get_machine_data()
            endianness = machine_data["Endianness"]
            machine = machine_data["Architecture"].lower()

            # Create ELF main header
            if "aarch64" in machine:
                e_machine = 0xB7
            elif "arm" in machine:
                e_machine = 0x28
            elif "riscv" in machine:
                e_machine = 0xF3
            elif "x86_64" in machine:
                e_machine = 0x3E
            elif "386" in machine:
                e_machine = 0x03
            else:
                raise Exception("Unknown architecture")

            e_ehsize = 0x40
            e_phentsize = 0x38
            elf_h = bytearray(e_ehsize)
            elf_h[0x00:0x04] = b'\x7fELF'                                   # Magic
            elf_h[0x04] = 2                                                 # Elf type
            elf_h[0x05] = 1 if endianness == "little" else 2                # Endianness
            elf_h[0x06] = 1                                                 # Version
            elf_h[0x10:0x12] = 0x4.to_bytes(2, endianness)                  # e_type
            elf_h[0x12:0x14] = e_machine.to_bytes(2, endianness)            # e_machine
            elf_h[0x14:0x18] = 0x1.to_bytes(4, endianness)                  # e_version
            elf_h[0x34:0x36] = e_ehsize.to_bytes(2, endianness)             # e_ehsize
            elf_h[0x36:0x38] = e_phentsize.to_bytes(2, endianness)          # e_phentsize
            elf_fd.write(elf_h)

            # For each pmask try to compact intervals in order to reduce the number of segments
            intervals = defaultdict(list)
            for pmasks, intervals_list in self.mapping.items():
                
                if not(bool(pmasks[1]) ^ kernel): # Select only kernel/process mappings
                    continue
                
                if kernel:
                    pmask = pmasks[0]
                else:
                    pmask = pmasks[1]
                
                if only_executable and not(bool(pmask & 0x1)): # Select only/all executable mappings
                    continue
                
                if ignore_empties:
                    for x in intervals_list:
                        if x[3]: # Ignore MMD
                            continue
                        offset = self.v2o[x[0]]
                        if offset == -1:
                            continue
                        if not any(self.phy.elf_buf[offset:offset+x[1]]): # Filter for empty pages
                            continue

                        intervals[pmask].append((x[0], x[0]+x[1], x[2]))
                else:
                    intervals[pmask].extend([(x[0], x[0]+x[1], x[2]) for x in intervals_list if not x[3]]) # Ignore MMD

                intervals[pmask].sort()

                # Compact them
                fused_intervals = []
                prev_begin = prev_end = prev_offset = -1
                begin = 0
                for interval in intervals[pmask]:
                    begin = interval[0]
                    end = interval[1]
                    phy = interval[2]
                    

                    offset = self.phy.p2o[phy]
                    if offset == -1:
                        continue

                    if prev_end == begin and prev_offset + (prev_end - prev_begin) == offset:
                        prev_end = end
                    else:
                        fused_intervals.append([prev_begin, prev_end, prev_offset])
                        prev_begin = begin
                        prev_end = end
                        prev_offset = offset
                
                if prev_begin != begin:
                    fused_intervals.append([prev_begin, prev_end, prev_offset])
                else:
                    offset = self.phy.p2o[phy]
                    if offset == -1:
                        print(f"ERROR!! {phy}")
                    else:
                        fused_intervals.append([begin, end, offset])
                intervals[pmask] = sorted(fused_intervals[1:], key=lambda x: x[1] - x[0], reverse=True)
            
            # Write segments in the new file and fill the program header
            p_offset = len(elf_h)
            offset2p_offset = {} # Slow but more easy to implement (best way: a tree sort structure able to be updated)
            e_phnum = 0
            
            for pmask, interval_list in intervals.items():
                e_phnum += len(interval_list)
                for idx, interval in enumerate(interval_list):
                    begin, end, offset = interval
                    size = end - begin
                    if offset not in offset2p_offset:
                        elf_fd.write(self.phy.get_data_raw(offset, size))
                        if not self.phy.get_data_raw(offset, size):
                            print(hex(offset), hex(size))
                        new_offset = p_offset 
                        p_offset += size
                        for page_idx in range(0, size, self.minimum_page):
                            offset2p_offset[offset + page_idx] = new_offset + page_idx
                    else:
                        new_offset = offset2p_offset[offset]
                    interval_list[idx].append(new_offset) # Assign the new offset in the dest file
                
            # Create the program header containing all the segments (ignoring not in RAM pages)
            e_phoff = elf_fd.tell()
            p_header = bytes()
            for pmask, interval_list in intervals.items():
                for begin, end, offset, p_offset in interval_list:
                    
                    # Workaround Ghidra 32 bit
                    if end == 0xFFFFFFFF + 1 and e_machine == 0x03:
                        end = 0xFFFFFFFF
                    
                    p_filesz = end - begin

                    segment_entry = bytearray(e_phentsize)
                    segment_entry[0x00:0x04] = 0x1.to_bytes(4, endianness)          # p_type
                    segment_entry[0x04:0x08] = pmask.to_bytes(4, endianness)        # p_flags
                    segment_entry[0x10:0x18] = begin.to_bytes(8, endianness)        # p_vaddr
                    segment_entry[0x18:0x20] = offset.to_bytes(8, endianness)       # p_paddr Original offset
                    segment_entry[0x28:0x30] = p_filesz.to_bytes(8, endianness)     # p_memsz
                    segment_entry[0x08:0x10] = p_offset.to_bytes(8, endianness)     # p_offset
                    segment_entry[0x20:0x28] = p_filesz.to_bytes(8, endianness)     # p_filesz

                    p_header += segment_entry

            # Write the segment header
            elf_fd.write(p_header)
            s_header_pos = elf_fd.tell() # Last position written (used if we need to write segment header)

            # Modify the ELF header to point to program header
            elf_fd.seek(0x20)
            elf_fd.write(e_phoff.to_bytes(8, endianness))             # e_phoff

            # If we have more than 65535 segments we have create a special Section entry contains the
            # number of program entry (as specified in ELF64 specifications)
            if e_phnum < 65536:
                elf_fd.seek(0x38)
                elf_fd.write(e_phnum.to_bytes(2, endianness))         # e_phnum
            else:
                elf_fd.seek(0x28)
                elf_fd.write(s_header_pos.to_bytes(8, endianness))    # e_shoff
                elf_fd.seek(0x38)
                elf_fd.write(0xFFFF.to_bytes(2, endianness))          # e_phnum
                elf_fd.write(0x40.to_bytes(2, endianness))            # e_shentsize
                elf_fd.write(0x1.to_bytes(2, endianness))             # e_shnum

                section_entry = bytearray(0x40)
                section_entry[0x2C:0x30] = e_phnum.to_bytes(4, endianness)  # sh_info
                elf_fd.seek(s_header_pos)
                elf_fd.write(section_entry)

    def _test_elf_reconstruction(self, kernel=True, only_executable=False):
        print("Test ELF reconstruction...")

        # Create an kernel ELF and read parse it
        self.export_virtual_memory_elf("/tmp/elf_test.test", kernel=kernel, only_executable=only_executable)
        
        with open("/tmp/elf_test.test", "rb") as virtual_fd:
            virtual_elf = ELFFile(virtual_fd)
            virtual_mm = mmap(virtual_fd.fileno(), 0, prot=PROT_READ)

            # Check if all the segment in virtual ELF contains the exact same data of the
            # raw ELF
            for segment in virtual_elf.iter_segments():
                s_size = segment["p_filesz"]
                offset = segment["p_offset"]
                old_offset = segment["p_paddr"]

                buf_v = virtual_mm[offset:offset+s_size] # Data from virtual ELF
                buf_p = self.phy.get_data_raw(old_offset, s_size) # Data from raw ELF

                if buf_v != buf_p:
                    print("ERROR! Data at offset {} of size {} is different from data at {}".format(hex(offset), hex(s_size), hex(old_offset)))
                    
            virtual_mm.close()
        os.remove("/tmp/elf_test.test")

class IntelTranslator(AddressTranslator):
    @staticmethod
    def derive_mmu_settings(mmu_class,mphy, ignored_pages):
        # if mmu_class is IntelAMD64:
        #     dtb = ((regs_dict["cr3"] >> 12) & ((1 << (mphy - 12)) - 1)) << 12

        # elif mmu_class is IntelPAE:
        #     dtb = ((regs_dict["cr3"] >> 5) & (1 << 27) - 1) << 5

        # elif mmu_class is IntelIA32:
        #     dtb = ((regs_dict["cr3"] >> 12) & (1 << 20) - 1) << 12
        #     mphy = min(mphy, 40)

        # else:
        #     raise NotImplementedError

        return {"dtb": 0x40,
                # "wp":  bool((regs_dict["cr0"] >> 16) & 0x1),
                # "ac":  bool((regs_dict["eflags"] >> 18) & 0x1),
                # "nxe": bool((regs_dict["efer"] >> 11) & 0x1),
                # "smep": bool((regs_dict["cr4"] >> 20) & 0x1),
                # "smap": bool((regs_dict["cr4"] >> 21) & 0x1),
                "mphy": mphy,
                "ignored_pages": ignored_pages
               }

    @staticmethod
    def derive_translator_class(regs_dict):
        pg =  bool((regs_dict["cr0"] >> 31) & 0x1)
        pae = bool((regs_dict["cr4"] >> 5) & 0x1)
        lme = bool((regs_dict["efer"] >> 8) & 0x1)

        if pg and pae and lme:
            return IntelAMD64
        elif pg and pae:
            return IntelPAE
        elif pg:
            return IntelIA32
        else:
            raise NotImplementedError

    @staticmethod
    def factory(phy, ignored_pages):
        machine_data = phy.get_machine_data()
        regs = machine_data["CPURegisters"]
        mphy = 40
        # if type(mphy) == str and "[D" in mphy:
        #     mphy = int(mphy[:-2])

        translator_c = IntelAMD64
        mmu_settings = IntelTranslator.derive_mmu_settings(translator_c, mphy, ignored_pages)
        return translator_c(phy=phy, **mmu_settings)


    def __init__(self, dtb, phy, mphy, wp=False, ac=False, nxe=False, smap=False, smep=False):
        super(IntelTranslator, self).__init__(dtb, phy)
        self.mphy = mphy
        self.wp = wp
        self.ac = ac # UNUSED by Fossil
        self.smap = smap
        self.nxe = nxe
        self.smep = smep
        self.minimum_page = 0x1000

        print("Creating resolution trees...")
        self._reconstruct_mappings(self.dtb, upmask=[[False, True, True]])

    def _finalize_virt_addr(self, virt_addr, permissions):
        return virt_addr


class IntelIA32(IntelTranslator):
    def __init__(self, dtb, phy, mphy, wp=True, ac=False, nxe=False, smap=False, smep=False, ignored_pages=[]):
        self.unpack_fmt = "<I"
        self.total_levels = 2
        self.prefix = 0x0
        self.table_sizes = [0x1000, 0x1000]
        self.shifts = [22, 12]
        self.wordsize = 4
        self.ignored_pages = ignored_pages

        super(IntelIA32, self).__init__(dtb, phy, mphy, wp, ac, nxe, smap, smep)

    def _read_entry(self, idx, entry, lvl):
        # Return (is_Valid, Permissions flags, Table Address, Size)

        # Empty entry
        if not (entry & 0x1):
            return False, tuple(), 0, 0

        else:
            perms_flags = [[not bool(entry & 0x4),   # K
                            bool(entry & 0x2),       # W
                            True                     # X
                            ]]

            # Upper tables pointers
            if not(entry & 0x80) and (lvl == 0):
                addr = ((entry >> 12) & ((1 << 20) - 1)) << 12
                return True, perms_flags, addr, 0

            # Leaf
            else:
                if lvl == 0:
                    addr = (((entry >> 13) & ((1 << (self.mphy - 32)) - 1)) << 32) | (((entry >> 22) & ((1 << 10) - 1)) << 22)
                else:
                    addr = ((entry >> 12) & ((1 << 20) - 1)) << 12
                return True, perms_flags, addr, 1 << self.shifts[lvl]

    def _reconstruct_permissions(self, pmask):
        k_flags, w_flags, _ = zip(*pmask)

        # Kernel page in kernel mode
        if any(k_flags):
            r = True
            w = all(w_flags) if self.wp else True
            x = True

            return r << 2 | w << 1 | int(x), 0

        # User page in kernel mode
        else:
            r = True if (not self.smap) or (self.smap and self.ac) else False

            if not self.wp:
                w = True if (not self.smap) or (self.smap and self.ac) else False
            else:
                w = all(w_flags) if (not self.smap) or (self.smap and self.ac) else False

            x = True

            return 0, r << 2 | w << 1 | int(x)


class IntelPAE(IntelTranslator):
    def __init__(self, dtb, phy, mphy, wp=True, ac=False, nxe=True, smap=False, smep=False, ignored_pages=[]):
        self.unpack_fmt = "<Q"
        self.total_levels = 3
        self.prefix = 0x0
        self.table_sizes = [0x20, 0x1000, 0x1000]
        self.shifts = [30, 21, 12]
        self.wordsize = 4
        self.ignored_pages = ignored_pages

        super(IntelPAE, self).__init__(dtb, phy, mphy, wp, ac, nxe, smap, smep)

    def _read_entry(self, idx, entry, lvl):
        # Return (is_Valid, Permissions flags, Table Address, Size)

        # Empty entry
        if not (entry & 0x1):
            return False, tuple(), 0, 0

        else:
            if lvl == 0:
                perms_flags = [[False, True, True]]
            else:
                perms_flags = [[ not bool(entry & 0x4),              # K
                                bool(entry & 0x2),                   # W
                                not bool(entry & 0x8000000000000000) # X
                                ]]

            # Upper tables pointers
            if (not(entry & 0x80) and lvl < 2) or lvl == 0: # PDPTE does not have leaf
                addr = ((entry >> 12) & ((1 << (self.mphy - 12)) - 1)) << 12
                return True, perms_flags, addr, 0

            # Leaf
            else:
                addr = ((entry >> self.shifts[lvl]) & ((1 << (self.mphy - self.shifts[lvl])) - 1)) << self.shifts[lvl]
                return True, perms_flags, addr, 1 << self.shifts[lvl]

    def _reconstruct_permissions(self, pmask):
        k_flags, w_flags, x_flags = zip(*pmask)

        # Kernel page in kernel mode
        if any(k_flags):
            r = True
            w = all(w_flags) if self.wp else True
            x = all(x_flags) if self.nxe else True

            return r << 2 | w << 1 | int(x), 0

        # User page in kernel mode
        else:
            r = True if (not self.smap) or (self.smap and self.ac) else False

            if not self.wp:
                w = True if (not self.smap) or (self.smap and self.ac) else False
            else:
                w = all(w_flags) if (not self.smap) or (self.smap and self.ac) else False

            if not self.smep:
                x = all(x_flags) if self.nxe else True
            else:
                x = False

            return 0, r << 2 | w << 1 | int(x)


class IntelAMD64(IntelTranslator):
    def __init__(self, dtb, phy, mphy, wp=True, ac=False, nxe=True, smap=False, smep=False, ignored_pages=[]):
        self.unpack_fmt = "<Q"
        self.total_levels = 4
        self.prefix = 0xFFFF800000000000
        self.table_sizes = [0x1000] * 4
        self.shifts = [39, 30, 21, 12]
        self.wordsize = 8
        self.ignored_pages = ignored_pages

        super(IntelAMD64, self).__init__(dtb, phy, mphy, wp, ac, nxe, smap, smep)

    def _read_entry(self, idx, entry, lvl):
        # Return (is_Valid, Permissions flags, Table Address, Size)

        # Empty entry
        if not (entry & 0x1):
            return False, tuple(), 0, 0

        else:
            perms_flags = [[ not bool(entry & 0x4),              # K
                            bool(entry & 0x2),                   # W
                            not bool(entry & 0x8000000000000000) # X
                            ]]

            # Upper tables pointers
            if (not(entry & 0x80) and lvl < 3) or lvl == 0: # PTL4 does not have leaf
                addr = ((entry >> 12) & ((1 << (self.mphy - 12)) - 1)) << 12
                return True, perms_flags, addr, 0

            # Leaf
            else:
                addr = ((entry >> self.shifts[lvl]) & ((1 << (self.mphy - self.shifts[lvl])) - 1)) << self.shifts[lvl]
                return True, perms_flags, addr, 1 << self.shifts[lvl]

    def _reconstruct_permissions(self, pmask):
        k_flags, w_flags, x_flags = zip(*pmask)

        # Kernel page in kernel mode
        if any(k_flags):
            r = True
            w = all(w_flags) if self.wp else True
            x = all(x_flags) if self.nxe else True

            return r << 2 | w << 1 | int(x), 0

        # User page in kernel mode
        else:
            r = True if (not self.smap) or (self.smap and self.ac) else False

            if not self.wp:
                w = True if (not self.smap) or (self.smap and self.ac) else False
            else:
                w = all(w_flags) if (not self.smap) or (self.smap and self.ac) else False

            if not self.smep:
                x = all(x_flags) if self.nxe else True
            else:
                x = False

            return 0, r << 2 | w << 1 | int(x)

    def _finalize_virt_addr(self, virt_addr, permissions):
        # Canonical address form
        if virt_addr & 0x800000000000:
            return self.prefix | virt_addr
        else:
            return virt_addr


class RISCVTranslator(AddressTranslator):
    # TODO: missing prefix identification for kernel address space
    @staticmethod
    def derive_mmu_settings(mmu_class, regs_dict, ignored_pages):

        if mmu_class is RISCVSV32:
            dtb = (regs_dict["satp"] & ((1 << 22) - 1)) << 12
        elif mmu_class is RISCVSV39:
            dtb = (regs_dict["satp"] & ((1 << 44) - 1)) << 12
        else:
            raise NotImplementedError

        return {"dtb": dtb,
                "Sum":  bool((regs_dict["sstatus"] >> 18) & 0x1),
                "mxr": bool((regs_dict["sstatus"] >> 19) & 0x1),
                "ignored_pages": ignored_pages
               }

    @staticmethod
    def derive_translator_class(regs_dict):
        satp = regs_dict["satp"]

        mode32 = (satp >> 31) & 0x1
        mode64 = (satp >> 60) & 0x0F

        if mode64 == 8:
            return RISCVSV39
        elif mode64 > 0:
            raise NotImplementedError

        if not mode64 and mode32:
            return RISCVSV32
        else:
            raise NotImplementedError

    @staticmethod
    def factory(phy, ignored_pages):

        machine_data = phy.get_machine_data()
        regs = machine_data["CPURegisters"]

        translator_c = RISCVTranslator.derive_translator_class(regs)
        mmu_settings = RISCVTranslator.derive_mmu_settings(translator_c, regs, ignored_pages)
        return translator_c(phy=phy, **mmu_settings)


    def __init__(self, dtb, phy, Sum=True, mxr=True):
        super(RISCVTranslator, self).__init__(dtb, phy)
        self.Sum = Sum
        self.mxr = mxr
        self.minimum_page = 0x1000

        print("Creating resolution trees...")
        self._reconstruct_mappings(self.dtb, upmask=[[False, True, True, True]])

    def _finalize_virt_addr(self, virt_addr, permissions):
        return virt_addr

    def _reconstruct_permissions(self, pmask):
        k_flag, r_flag, w_flag, x_flag = pmask[-1] # No hierarchy

        r = r_flag
        if self.mxr:
            r |= x_flag

        w = w_flag
        x = x_flag

        # Kernel page in kernel mode
        if k_flag:
            return r << 2 | w << 1 | int(x), 0

        # User page in kernel mode
        else:
            if not self.Sum:
                r = w = x = False
            return 0, r << 2 | w << 1 | int(x)


class RISCVSV32(RISCVTranslator):
    def __init__(self, dtb, phy, Sum, mxr, ignored_pages=[]):
        self.unpack_fmt = "<I"
        self.total_levels = 2
        self.prefix = 0x0
        self.table_sizes = [0x1000, 0x1000]
        self.shifts = [22, 12]
        self.wordsize = 4
        self.ignored_pages = ignored_pages

        super(RISCVSV32, self).__init__(dtb, phy, Sum, mxr)

    def _read_entry(self, idx, entry, lvl):
        # Return (is_Valid, Permissions flags, Table Address, Size)

        # Empty entry
        if not (entry & 0x1):
            return False, tuple(), 0, 0

        else:
            k = not bool(entry & 0x10)
            r = bool(entry & 0x2)
            w = bool(entry & 0x4)
            x = bool(entry & 0x8)
            perms_flags = [[k, r, w, x]]

            addr = ((entry >> 10) & ((1 << 22) - 1)) << 12
            # Leaf
            if r or w or x or lvl == 1:
                return True, perms_flags, addr, 1 << self.shifts[lvl]
            else:
                # Upper tables pointers
                return True, perms_flags, addr, 0


class RISCVSV39(RISCVTranslator):
    def __init__(self, dtb, phy, Sum, mxr, ignored_pages=[]):
        self.unpack_fmt = "<Q"
        self.total_levels = 3
        self.prefix = 0x0
        self.table_sizes = [0x1000, 0x1000, 0x1000]
        self.shifts = [30, 21, 12]
        self.wordsize = 8
        self.ignored_pages = ignored_pages

        super(RISCVSV39, self).__init__(dtb, phy, Sum, mxr)

    def _read_entry(self, idx, entry, lvl):
        # Return (is_Valid, Permissions flags, Table Address, Size)

        # Empty entry
        if not (entry & 0x1):
            return False, tuple(), 0, 0

        else:
            k = not bool(entry & 0x10)
            r = bool(entry & 0x2)
            w = bool(entry & 0x4)
            x = bool(entry & 0x8)
            perms_flags = [[k, r, w, x]]

            addr = ((entry >> 10) & ((1 << 44) - 1)) << 12
            # Leaf
            if r or w or x or lvl == 2:
                return True, perms_flags, addr, 1 << self.shifts[lvl]
            else:
                # Upper tables pointers
                return True, perms_flags, addr, 0


class ARMTranslator(AddressTranslator):
    @staticmethod
    def derive_mmu_settings(mmu_class, regs_dict, ignored_pages):
        if mmu_class is ARMShort:
            dtb = ((regs_dict["ttbr1"] >> 14) & ((1 << 18) - 1)) << 14
            ee = bool((regs_dict["sctlr"] >> 25) & 0x1)
            afe = bool(((regs_dict["sctlr"] >> 29) & 0x1))
        else:
            raise NotImplementedError

        return {"dtb": dtb,
                "ee": ee,
                "afe": afe,
                "ignored_pages": ignored_pages}

    @staticmethod
    def derive_translator_class(regs_dict):
        eae = regs_dict["ttbcr"] & 0x80000000

        if not eae:
            return ARMShort
        else:
            raise NotImplementedError

    @staticmethod
    def factory(phy, ignored_pages):

        machine_data = phy.get_machine_data()
        regs = machine_data["CPURegisters"]

        # QEMU exports TTBR0/1/TTBCR/SCTLR with different names (SUPPOSING NO SECURE MEMORY)
        ttbr0 = 0
        for reg_name in ["TTBR0", "TTBR0_S", "TTBR0_EL1", "TTBR0_EL1_S"]:
            if regs.get(reg_name, ""):
                ttbr0 = regs[reg_name]
                break

        ttbr1 = 0
        for reg_name in ["TTBR1", "TTBR1_S", "TTBR1_EL1", "TTBR1_EL1_S"]:
            if regs.get(reg_name, ""):
                ttbr1 = regs[reg_name]
                break

        ttbcr = 0
        for reg_name in ["TTBCR", "TTBCR_S", "TCR_EL1", "TCR_EL3"]:
            if regs.get(reg_name, ""):
                ttbcr = regs[reg_name]
                break
        regs["ttbcr"] = ttbcr

        sctlr = 0
        for reg_name in ["SCTLR", "SCTLR_S"]:
            if regs.get(reg_name, ""):
                ttbcr = regs[reg_name]
                break
        regs["sctlr"] = sctlr

        # If TTBCR.N is 0 use TTBR0 as TTBR1
        regs["ttbr0"] = ttbr0
        regs["ttbr1"] = ttbr1 if (regs["ttbcr"] & 0x7) else ttbr0


        translator_c = ARMTranslator.derive_translator_class(regs)
        mmu_settings = ARMTranslator.derive_mmu_settings(translator_c, regs, ignored_pages)
        return translator_c(phy=phy, **mmu_settings)


    def __init__(self, dtb, phy, ee=False, afe=False):
        super(ARMTranslator, self).__init__(dtb, phy)

        print("Creating resolution trees...")
        self._reconstruct_mappings(self.dtb, upmask=[[True, True, True, True, True, True]])

    def _finalize_virt_addr(self, virt_addr, permissions):
        return virt_addr

    def _reconstruct_permissions(self, pmask):
        kr_flags, kw_flags, kx_flags, ur_flags, uw_flags, ux_flags = zip(*pmask) # Partially hierarchical

        kr = kr_flags[-1]
        kw = kw_flags[-1]
        kx = all(kx_flags)
        ur = ur_flags[-1]
        uw = uw_flags[-1]
        ux = ux_flags[-1] and ur

        return kr << 2 | kw << 1 | int(kx), ur << 2 | uw << 1 | int(ux)


class ARMShort(ARMTranslator):
    # TODO: at moment it ignores domains
    # relevant to XN and PXN

    def __init__(self, dtb, phy, ee, afe, ignored_pages=[]):
        self.unpack_fmt = ">I" if ee else "<I"
        self.total_levels = 2
        self.prefix = 0x0
        self.table_sizes = [0x4000, 0x400]
        self.shifts = [20, 12]
        self.ee = ee
        self.afe = afe
        self.wordsize = 4
        self.minimum_page = 0x1000
        self.ignored_pages = ignored_pages

        super(ARMShort, self).__init__(dtb, phy, ee, afe)

    def _return_short_pmask(self, ap, kx, ux):
        if self.afe: # AP[2:1] mode
            if ap == 0:
                return [[True, True, kx, False, False, ux]]
            elif ap == 1:
                return [[True, True, kx, True, True, ux]]
            elif ap == 2:
                return [[True, False, kx, False, False, ux]]
            else:
                return [[True, False, kx, True, False, ux]]

        else: # AP[2:0] mode
            if ap == 0 or ap == 4:
                return [[False, False, kx, False, False, ux]]
            elif ap == 1:
                return [[True, True, kx, False, False, ux]]
            elif ap == 2:
                return [[True, True, kx, True, False, ux]]
            elif ap == 3:
                return [[True, True, kx, True, True, ux]]
            elif ap == 5:
                return [[True, False, kx, False, False, ux]]
            else:
                return [[True, False, kx, True, False, ux]]


    def _read_entry(self, idx, entry, lvl):
        # Return (is_Valid, Permissions flags, Table Address, Size)
        t_flag = entry & 0x3

        # Empty entry
        if t_flag == 0:
            return False, tuple(), 0, 0

        if lvl == 0:
            # Upper tables pointers
            if t_flag == 1:
                addr = ((entry >> 10) & ((1 << 22) - 1)) << 10
                perm_flags = [[True, True, not bool(entry & 0x4), True, True, True]]
                return True, perm_flags, addr, 0

            # Leaves
            else:
                kx = not bool(entry & 0x1)
                ux = not bool(entry & 0x10)
                ap = (((entry >> 15) & 0x1) << 2) | ((entry >> 10) & 0x3)
                perm_flags = self._return_short_pmask(ap, kx, ux)

                if not ((entry >> 18) & 0x1): # Section
                    addr = ((entry >> 20) & ((1 << 12) - 1)) << 20
                    off_size = 20
                else: # Supersection
                    # Super Section entries are repeated 16 times, use only the first one
                    if idx % 16 != 0:
                        return False, tuple(), 0, 0
                    addr = (((entry >> 5) & ((1 << 4) - 1)) << 36) | (((entry >> 20) & ((1 << 4) - 1)) << 32) | ((entry >> 24) & ((1 << 8) - 1)) << 24
                    off_size = 24
                return True, perm_flags, addr, 1 << off_size

        else:

            # Large page
            if t_flag == 1:
                # Large pages entries are repeated 16 times, use only the first one
                if idx % 16 != 0:
                    return False, tuple(), 0, 0
                ux = not bool(entry & 0x8000)
                addr = ((entry >> 16) & ((1 << 16) - 1)) << 16
                off_size = 16

            # Small page
            else:
                addr = ((entry >> 12) & ((1 << 20) - 1)) << 12
                ux = not bool(entry & 0x1)
                off_size = 12

            ap = (((entry >> 9) & 0x1) << 2) | ((entry >> 4) & 0x3)
            perm_flags = self._return_short_pmask(ap, True, ux)
            return True, perm_flags, addr, 1 << off_size


class AArch64Translator(AddressTranslator):
    @staticmethod
    def derive_mmu_settings(mmu_class, regs_dict, ignored_pages):
        # We ignore PSTATE.PAN, PSTATE.UAO

        if mmu_class is AArch64Long:
            tcr = regs_dict["tcr_el1"]
            tg1 =  (tcr >> 30) & 0x3
            t1sz = (tcr >> 16) & 0x3F
            t1sz = max(t1sz, 16) # 21?

            # Determine which part of the top table address is inserted into TTBR1_EL1
            tree_struct = AArch64Long._get_tree_struct(t1sz, tg1)
            x = AArch64Long._calculate_x(tree_struct[0], tree_struct[1], t1sz)
            print(x)
            dtb = ((regs_dict["ttbr1_el1"] >> x) & ((1 << 47 - x + 1) - 1)) << x

            ee = bool((regs_dict["sctlr_el1"] >> 25) & 0x1)
            hpd1 = not bool(((tcr >> 42) & 0x1))
            wxn = bool(((regs_dict["sctlr_el1"] >> 19) & 0x1))
        else:
            raise NotImplementedError

        return {"dtb": dtb,
                "t1sz": t1sz,
                "tg1": tg1,
                "ee": ee,
                "hpd1": hpd1,
                "wxn": wxn,
                "ignored_pages": ignored_pages}

    @staticmethod
    def derive_translator_class(regs_dict):
        # I haven't find a way to distinguisch Long to LongLPA modes...
        return AArch64Long

    @staticmethod
    def factory(phy, ignored_pages):

        machine_data = phy.get_machine_data()
        regs = machine_data["CPURegisters"]

        # QEMU exports TTBR0_EL1/TTBR1_EL1/TCR_EL1/SCTLR_EL1 with different names (SUPPOSING NO SECURE MEMORY)
        ttbr0 = 0
        for reg_name in ["TTBR0_EL1", "TTBR0_EL1_S"]:
            if regs.get(reg_name, ""):
                ttbr0 = regs[reg_name]
                break

        ttbr1 = 0
        for reg_name in ["TTBR1_EL1", "TTBR1_EL1_S"]:
            if regs.get(reg_name, ""):
                ttbr1 = regs[reg_name]
                break

        tcr = 0
        for reg_name in ["TCR_EL1", "TCR_EL1_S"]:
            if regs.get(reg_name, ""):
                tcr = regs[reg_name]
                break
        regs["tcr_el1"] = tcr

        sctlr = 0
        for reg_name in ["SCTLR", "SCTLR_S"]:
            if regs.get(reg_name, ""):
                sctlr = regs[reg_name]
                break
        regs["sctlr_el1"] = sctlr

        # TODO: If not TTBR1 use TTBR0 as TTBR1 (monospace OSs, not tested!)
        regs["ttbr0_el1"] = ttbr0
        regs["ttbr1_el1"] = ttbr1 if ttbr1 else ttbr0

        translator_c = AArch64Translator.derive_translator_class(regs)
        mmu_settings = AArch64Translator.derive_mmu_settings(translator_c, regs, ignored_pages)
        return translator_c(phy=phy, **mmu_settings)


    def __init__(self, dtb, phy, t1sz, tg1, ee=False, hpd1=False, wxn=False):
        super(AArch64Translator, self).__init__(dtb, phy)

        print("Creating resolution trees...")
        self._reconstruct_mappings(self.dtb, upmask=[[True, True, True, True, True, True]])

    def _finalize_virt_addr(self, virt_addr, permissions):
        raise NotImplementedError

    def _reconstruct_permissions(self, pmask):
        kr_flags, kw_flags, kx_flags, ur_flags, uw_flags, ux_flags = zip(*pmask)

        # No hierarchical permissions
        if self.hpd1:
            kx = (kw_flags[-1] ^ kx_flags[-1]) and kx_flags[-1] and (not uw_flags[-1]) if self.wxn else kx_flags[-1]
            ux = (uw_flags[-1] ^ ux_flags[-1]) and ux_flags[-1] if self.wxn else ux_flags[-1]

            return kr_flags[-1] << 2 | kw_flags[-1] << 1 | int(kx), ur_flags[-1] << 2 | uw_flags[-1] << 1 | int(ux)

        # Full hierarchical
        else:
            kr = all(kr_flags)
            kw = all(kw_flags)
            kx = all(kx_flags)
            ur = all(ur_flags)
            uw = all(uw_flags)
            ux = all(ux_flags)
            kx = (kw ^ kx) and kx and (not uw) if self.wxn else kx
            ux = (uw ^ ux) and ux if self.wxn else ux
            return kr << 2 | kw << 1 | int(kx), ur << 2 | uw << 1 | int(ux)

    def _return_pmask(self, ap, kx, ux):
        if ap == 0:
            return [[True, True, kx, False, False, ux]]
        elif ap == 1:
            return [[True, True, kx, True, True, ux]]
        elif ap == 2:
            return [[True, False, kx, False, False, ux]]
        else:
            return [[True, False, kx, True, False, ux]]

    def _return_pmask_aptable(self, ap, kx, ux):
        if ap == 0:
            return [[True, True, kx, True, True, ux]]
        elif ap == 1:
            return [[True, True, kx, False, False, ux]]
        elif ap == 2:
            return [[True, False, kx, True, False, ux]]
        else:
            return [[True, False, kx, False, False, ux]]


class AArch64Long(AArch64Translator):

    @staticmethod
    def _get_tree_struct(t1sz, tg1):
        if tg1 == 1:
            granule = 16384
        elif tg1 == 2:
            granule = 4096
        elif tg1 == 3:
            granule = 65536
        else:
            raise ValueError

        if granule == 4096:
            if 12 <= t1sz <= 24:
                t = (0, 1 << (28 - t1sz))
            elif 25 <= t1sz <= 33:
                t = (1, 1 << (37 - t1sz))
            elif 34 <= t1sz <= 42:
                t = (2, 1 << (46 - t1sz))
            else:
                t = (3, 1 << (55 - t1sz))

        elif granule == 16384:
            if t1sz == 16:
                t = (0, 16)
            elif 17 <= t1sz <= 27:
                t = (1, 1 << (31 - t1sz))
            elif 28 <= t1sz <= 38:
                t = (2, 1 << (42 - t1sz))
            else:
                t = (3, 1 << (53 - t1sz))

        elif granule == 65536:
            if 12 <= t1sz <= 21:
                t = (1, 1 << (25 - t1sz))
            elif 22 <= t1sz <= 34:
                t = (2, 1 << (38 - t1sz))
            else:
                t = (3, 1 << (51 - t1sz))
        else:
            raise ValueError

        return (granule, 4 - t[0], t[1]) # (granule, levels, top_table_size)

    @staticmethod
    def _calculate_x(granule, levels, t1sz):
        print(granule, levels, t1sz)
        if granule == 4096:
            step = 9
            max_value = 55
        elif granule == 16384:
            step = 11
            max_value = 53
        else:
            step = 13
            max_value = 51
        return (max_value - (levels - 1) * step) - t1sz

    def __init__(self, dtb, phy, t1sz, tg1, ee, hpd1, wxn, ignored_pages=[]):

        self.unpack_fmt = ">Q" if ee else "<Q"
        tree_struct = AArch64Long._get_tree_struct(t1sz, tg1)

        self.total_levels = tree_struct[1]
        self.prefix = (1 << 64) - (1 << (64 - t1sz))
        granule, levels, top_size = tree_struct
        self.table_sizes = [top_size if lvl==0 else granule for lvl in range(levels)]
        if granule == 0x1000:
            self.shifts = [x for x in [39, 30, 21, 12][4-levels:]]
        elif granule == 0x4000:
            self.shifts = [x for x in [47, 36, 25, 14][4-levels:]]
        else:
            self.shifts = [x for x in [42, 29, 16][3-levels:]]

        self.wordsize = 8
        self.t1sz = t1sz
        self.tg1 = tg1
        self.ee = ee
        self.hpd1 = hpd1
        self.wxn = wxn
        self.granule = tree_struct[0]
        self.minimum_page = self.granule
        self.ignored_pages = ignored_pages
        
        super(AArch64Long, self).__init__(dtb, phy, t1sz, tg1, ee, hpd1, wxn)

    def _read_entry(self, idx, entry, lvl):
        # Return (is_Valid, Permissions flags, Table Address, Size)

        # Empty entry
        if not (entry & 0x1):
            return False, tuple(), 0, 0

        # First levels
        if (lvl + 1 < self.total_levels):
            # Block entry
            if (entry & 0x3) == 1:
                if self.granule == 0x1000:
                    if lvl == 0:
                        n = 30
                    else:
                        n = 21
                elif self.granule == 0x4000:
                    n = 25
                else:
                    n = 29

                addr = ((entry >> n) & ((1 << 47 - n + 1) - 1)) << n
                ap = (entry >> 6) & 0x3
                kx = not bool((entry >> 53) & 0x1)
                ux = not bool((entry >> 54) & 0x1)
                pmask = self._return_pmask(ap, kx, ux)
                return True, pmask, addr, 1 << n

            # Page table pointer
            else:
                if self.granule == 0x1000:
                    m = 12
                elif self.granule == 0x4000:
                    m = 14
                else:
                    m = 16
                addr = ((entry >> m) & ((1 << 47 - m + 1) - 1)) << m
                ap = (entry >> 61) & 0x3
                kx = not bool((entry >> 59) & 0x1)
                ux = not bool((entry >> 60) & 0x1)
                pmask = self._return_pmask_aptable(ap, kx, ux)
                return True, pmask, addr, 0

        else:
            # Reserved entry:
            if entry & 0x3 == 1:
                return False, tuple(), 0, 0

            # Page
            else:
                if self.granule == 0x1000:
                    addr = ((entry >> 12) & ((1 << 36) - 1)) << 12
                    n = 12
                elif self.granule == 0x4000:
                    addr = ((entry >> 14) & ((1 << 34) - 1)) << 14
                    n = 14
                else:
                    addr = (((entry >> 12) & 0xF) << 48) | (((entry >> 16) & ((1 << 32) - 1)) << 16)
                    n = 16

                ap = (entry >> 6) & 0x3
                kx = not bool((entry >> 53) & 0x1)
                ux = not bool((entry >> 54) & 0x1)
                pmask = self._return_pmask(ap, kx, ux)
                return True, pmask, addr, 1 << n

    def _finalize_virt_addr(self, virt_addr, permissions):
        return self.prefix | virt_addr<|MERGE_RESOLUTION|>--- conflicted
+++ resolved
@@ -216,11 +216,7 @@
                         continue
 
                     # Suppose only one deadcode note
-<<<<<<< HEAD
-                    self.machine_data = json.loads(note["n_desc"][:-2]) #fix: removes trailing \x00
-=======
                     self.machine_data = json.loads(note["n_desc"].strip(b'\x00')) #fix: removes trailing \x00
->>>>>>> e47e2bbc
                     self.machine_data["Endianness"] = "little" if elf_file.header["e_ident"].EI_DATA == "ELFDATA2LSB" else "big"
                     self.machine_data["Architecture"] = "_".join(elf_file.header["e_machine"].split("_")[1:])
             else:
